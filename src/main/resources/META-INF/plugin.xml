--- conflicted
+++ resolved
@@ -26,18 +26,8 @@
     <!--suppress PluginXmlValidity -->
     <depends>com.intellij.modules.python</depends>
 
-<<<<<<< HEAD
-=======
     <resource-bundle>com.leinardi.pycharm.mypy.MypyBundle</resource-bundle>
 
-    <project-components>
-        <component>
-            <implementation-class>com.leinardi.pycharm.mypy.MypyPlugin</implementation-class>
-            <interface-class>com.leinardi.pycharm.mypy.MypyPlugin</interface-class>
-        </component>
-    </project-components>
-
->>>>>>> 37261bc2
     <extensions defaultExtensionNs="com.intellij">
         <toolWindow id="Mypy"
                     anchor="bottom"
